########################################################
# cmake file for building DDMarlinPandora
# @author Jan Engels, DESY
CMAKE_MINIMUM_REQUIRED(VERSION 2.8.2 FATAL_ERROR)
########################################################


# project name
PROJECT( DDMarlinPandora )


# project version# continuing from MarlinPandora version 2.0.0 revision 1934
SET( DDMarlinPandora_VERSION_MAJOR 0 )
<<<<<<< HEAD
SET( DDMarlinPandora_VERSION_MINOR 13 )
=======
SET( DDMarlinPandora_VERSION_MINOR 12 )
>>>>>>> 9dcf11e9
SET( DDMarlinPandora_VERSION_PATCH 0 )


### CMAKE ###################################################################

# load default settings from ILCSOFT_CMAKE_MODULES
FIND_PACKAGE( ILCUTIL COMPONENTS ILCSOFT_CMAKE_MODULES REQUIRED )

INCLUDE( ilcsoft_default_settings )


### SOURCE ##################################################################

#include directories
INCLUDE_DIRECTORIES( ./include )
INSTALL_DIRECTORY( ./include DESTINATION . FILES_MATCHING PATTERN "*.h" )

AUX_SOURCE_DIRECTORY( ./src/ DDMarlinPandora_SRCS )

### DEPENDENCIES ############################################################

FIND_PACKAGE( Marlin 1.0 REQUIRED )
FIND_PACKAGE( MarlinUtil 01.10 REQUIRED )
FIND_PACKAGE( PandoraSDK 03.00.00 REQUIRED )
FIND_PACKAGE( LCContent 03.00.00 REQUIRED )
FIND_PACKAGE( DD4hep REQUIRED )
FIND_PACKAGE( ROOT REQUIRED )
FIND_PACKAGE( MarlinTrk REQUIRED )


FOREACH( pkg PandoraSDK Marlin MarlinUtil  LCContent DD4hep ROOT MarlinTrk )
    IF( ${pkg}_FOUND )
        INCLUDE_DIRECTORIES( SYSTEM ${${pkg}_INCLUDE_DIRS} )
        LINK_LIBRARIES( ${${pkg}_LIBRARIES} )
        ADD_DEFINITIONS ( ${${pkg}_DEFINITIONS} )
    ENDIF()
ENDFOREACH()

IF( PANDORA_MONITORING )
    FIND_PACKAGE( PandoraMonitoring 03.00.00 REQUIRED )
    IF( PandoraMonitoring_FOUND )
        INCLUDE_DIRECTORIES( SYSTEM ${PandoraMonitoring_INCLUDE_DIRS} )
        LINK_LIBRARIES( ${PandoraMonitoring_LIBRARIES} )
        ADD_DEFINITIONS ( ${PandoraMonitoring_DEFINITIONS} )
        ADD_DEFINITIONS( "-DMONITORING" )
    ENDIF()
ENDIF()

### DOCUMENTATION ###########################################################

OPTION( INSTALL_DOC "Set to OFF to skip build/install Documentation" OFF )

IF( INSTALL_DOC AND EXISTS "${PROJECT_SOURCE_DIR}/doc/CMakeLists.txt" )
    ADD_SUBDIRECTORY( ./doc )
ELSE()
    MESSAGE( STATUS "INSTALL_DOC set to OFF" )
    SET( INSTALL_DOC OFF )
ENDIF()


### LIBRARY #################################################################

# add library
ADD_SHARED_LIBRARY( DDMarlinPandora ${DDMarlinPandora_SRCS} )


### INSTALL #################################################################

# install library
INSTALL_SHARED_LIBRARY( DDMarlinPandora DESTINATION lib )

# install header files
INSTALL_DIRECTORY( ./include DESTINATION . )

# display some variables and write them to cache
DISPLAY_STD_VARIABLES()<|MERGE_RESOLUTION|>--- conflicted
+++ resolved
@@ -11,11 +11,7 @@
 
 # project version# continuing from MarlinPandora version 2.0.0 revision 1934
 SET( DDMarlinPandora_VERSION_MAJOR 0 )
-<<<<<<< HEAD
-SET( DDMarlinPandora_VERSION_MINOR 13 )
-=======
-SET( DDMarlinPandora_VERSION_MINOR 12 )
->>>>>>> 9dcf11e9
+SET( DDMarlinPandora_VERSION_MINOR 14 )
 SET( DDMarlinPandora_VERSION_PATCH 0 )
 
 
